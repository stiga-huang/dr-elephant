<?xml version="1.0" encoding="UTF-8"?>
<!--
  Copyright 2016 LinkedIn Corp.

  Licensed under the Apache License, Version 2.0 (the "License"); you may not
  use this file except in compliance with the License. You may obtain a copy of
  the License at

  http://www.apache.org/licenses/LICENSE-2.0

  Unless required by applicable law or agreed to in writing, software
  distributed under the License is distributed on an "AS IS" BASIS, WITHOUT
  WARRANTIES OR CONDITIONS OF ANY KIND, either express or implied. See the
  License for the specific language governing permissions and limitations under
  the License.
-->

<!-- Data fetchers configurations
  A Fetcher implements ElephantFetcher interface and help fetch a certain application type data.

  Example:
  <fetcher>
    # Choose the application type that this fetcher is for
    <applicationtype>mapreduce</applicationtype>


    # Specify the implementation class
    <classname>com.linkedin.drelephant.mapreduce.MapReduceFetcherHadoop2</classname>
  </fetcher>
-->
<fetchers>
  <fetcher>
    <applicationtype>mapreduce</applicationtype>
    <classname>com.linkedin.drelephant.mapreduce.MapReduceFetcherHadoop2</classname>
<<<<<<< HEAD
    <!-- If encounter performance issues, try to use fetcher below -->
    <!--classname>com.linkedin.drelephant.mapreduce.MapReduceFSFetcherHadoop2</classname-->
=======
    <params>
      <sampling_enabled>false</sampling_enabled>
    </params>
>>>>>>> a8b2f8aa
  </fetcher>
  <fetcher>
    <applicationtype>spark</applicationtype>
    <classname>org.apache.spark.deploy.history.SparkFSFetcher</classname>
    <!--
    <params>
      <event_log_size_limit_in_mb>100</event_log_size_limit_in_mb>
      <event_log_dir>/system/spark-history</event_log_dir>
      <spark_log_ext>_1.snappy</spark_log_ext>

      #the values specified in namenode_addresses will be used for obtaining spark logs. The cluster configuration will be ignored.
      <namenode_addresses>address1,address2</namenode_addresses>
    </params>
    -->
  </fetcher>
</fetchers><|MERGE_RESOLUTION|>--- conflicted
+++ resolved
@@ -32,14 +32,21 @@
   <fetcher>
     <applicationtype>mapreduce</applicationtype>
     <classname>com.linkedin.drelephant.mapreduce.MapReduceFetcherHadoop2</classname>
-<<<<<<< HEAD
-    <!-- If encounter performance issues, try to use fetcher below -->
-    <!--classname>com.linkedin.drelephant.mapreduce.MapReduceFSFetcherHadoop2</classname-->
-=======
     <params>
       <sampling_enabled>false</sampling_enabled>
     </params>
->>>>>>> a8b2f8aa
+    <!--
+      This is an experimental replacement for the MapReduceFetcherHadoop2 that attempts to burn
+      through queues of jobs faster by pulling data directly from HDFS rather than going through the
+      job history server.
+    -->
+    <!--<classname>com.linkedin.drelephant.mapreduce.MapReduceFSFetcherHadoop2</classname>
+    <params>
+      <sampling_enabled>false</sampling_enabled>
+    </params>-->
+    <params>
+      <sampling_enabled>false</sampling_enabled>
+    </params>
   </fetcher>
   <fetcher>
     <applicationtype>spark</applicationtype>
